{
  "label.access-code": "Kod dostępu",
  "label.actions": "Działania",
  "label.activity-log": "Dziennik aktywności",
  "label.add": "Dodaj",
<<<<<<< HEAD
  "label.add-description": "Dodaj opis",
=======
  "label.add-description": "Add description",
>>>>>>> 9084c5dd
  "label.add-website": "Dodaj witrynę",
  "label.admin": "Administrator",
  "label.all": "Wszystkie",
  "label.all-time": "Cały czas",
  "label.analytics": "Analityka",
  "label.average-visit-time": "Średni czas wizyty",
  "label.back": "Powrót",
  "label.bounce-rate": "Współczynnik odrzuceń",
  "label.browsers": "Przeglądarki",
  "label.cancel": "Anuluj",
  "label.change-password": "Zmień hasło",
  "label.cities": "Miasta",
  "label.clear-all": "Wyczyść wszystko",
  "label.confirm": "Potwierdź",
  "label.confirm-password": "Potwierdź hasło",
  "label.continue": "Kontynuuj",
  "label.countries": "Kraje",
  "label.create-team": "Utwórz zespół",
  "label.create-user": "Utwórz użytkownika",
  "label.created": "Utworzony",
  "label.current-password": "Aktualne hasło",
  "label.custom-range": "Zakres niestandardowy",
  "label.dashboard": "Panel",
  "label.data": "Data",
  "label.date-range": "Zakres dat",
  "label.default-date-range": "Domyślny zakres dat",
  "label.delete": "Usuń",
  "label.delete-team": "Usuń zespół",
  "label.delete-user": "Usuń użytkownika",
  "label.delete-website": "Usuń witrynę",
  "label.desktop": "Komputer",
  "label.details": "Szczegóły",
  "label.devices": "Urządzenia",
  "label.dismiss": "Odrzuć",
  "label.domain": "Domena",
  "label.edit": "Edytuj",
  "label.edit-dashboard": "Edytuj panel",
  "label.enable-share-url": "Włącz udostępnianie adresu URL",
<<<<<<< HEAD
  "label.event-data": "Data zdarzenia",
=======
  "label.event": "Event",
  "label.event-data": "Dane zdarzenia",
>>>>>>> 9084c5dd
  "label.events": "Zdarzenia",
  "label.field": "Pole",
  "label.fields": "Pola",
  "label.filter-combined": "Połączone",
  "label.filter-raw": "Surowe dane",
  "label.funnel": "Lejek",
  "label.join": "Dołącz",
  "label.join-team": "Dołącz do zespołu",
  "label.language": "Język",
  "label.languages": "Języki",
  "label.laptop": "Laptop",
  "label.last-days": "Ostatnie {x} dni",
  "label.last-hours": "Ostatnie {x} godzin",
  "label.leave": "Opuść",
  "label.leave-team": "Opuść zespół",
  "label.login": "Zaloguj się",
  "label.logout": "Wyloguj",
  "label.members": "Członkowie",
  "label.mobile": "Smartfon",
  "label.more": "Więcej",
  "label.name": "Nazwa",
  "label.new-password": "Nowe hasło",
  "label.none": "Brak",
  "label.operating-systems": "System operacyjny",
  "label.owner": "Właściciel",
  "label.page-views": "Wyświetlenia strony",
  "label.pages": "Strony",
  "label.password": "Hasło",
  "label.powered-by": "Obsługiwane przez {name}",
  "label.profile": "Profil",
  "label.queries": "Zapytania",
  "label.query": "Zapytanie",
<<<<<<< HEAD
  "label.query-parameters": "Parametry zapytania",
=======
  "label.query-parameters": "Parametry query",
>>>>>>> 9084c5dd
  "label.realtime": "Czas rzeczywisty",
  "label.referrers": "Źródła odsyłające",
  "label.refresh": "Odśwież",
  "label.regenerate": "Wygeneruj ponownie",
  "label.regions": "Regiony",
  "label.remove": "Usuń",
  "label.reports": "Raporty",
  "label.required": "Wymagany",
  "label.reset": "Zresetuj",
  "label.reset-website": "Zresetuj statystyki",
<<<<<<< HEAD
  "label.role": "Role",
=======
  "label.role": "Rola",
>>>>>>> 9084c5dd
  "label.run-query": "Uruchom zapytanie",
  "label.save": "Zapisz",
  "label.screens": "Ekrany",
  "label.select-date": "Wybierz datę",
  "label.select-website": "Wybierz witrynę",
  "label.sessions": "Sesje",
  "label.settings": "Ustawienia",
  "label.share-url": "Udostępnij adres URL",
  "label.single-day": "W tym dniu",
  "label.tablet": "Tablet",
  "label.team": "Zespół",
  "label.team-guest": "Gość zespołu",
  "label.team-id": "ID zespołu",
  "label.team-member": "Członek zespołu",
  "label.team-owner": "Właściciel zespołu",
  "label.teams": "Zespoły",
  "label.theme": "Motyw",
  "label.this-month": "W tym miesiącu",
  "label.this-week": "W tym tygodniu",
  "label.this-year": "W tym roku",
  "label.timezone": "Strefa czasowa",
  "label.title": "Tytuł",
  "label.today": "Dzisiaj",
  "label.toggle-charts": "Przełącz wykresy",
  "label.tracking-code": "Kod śledzenia",
  "label.unique-visitors": "Unikalni odwiedzający",
  "label.unknown": "Nieznany",
  "label.url": "Link",
  "label.urls": "Linki",
  "label.user": "Użytkownik",
  "label.username": "Nazwa użytkownika",
  "label.users": "Użytkownicy",
  "label.view": "Zobacz",
  "label.view-details": "Pokaż szczegóły",
<<<<<<< HEAD
  "label.view-only": "Tylko do odczytu",
=======
  "label.view-only": "Wyświetl tylko",
>>>>>>> 9084c5dd
  "label.views": "Wyświetlenia",
  "label.visitors": "Odwiedzający",
  "label.website": "Witryna",
  "label.website-id": "ID witryny",
  "label.websites": "Witryny",
  "label.window": "Okno",
  "label.yesterday": "Wczoraj",
  "labels.after": "Po",
  "labels.average": "Średnia",
  "labels.before": "Przed",
<<<<<<< HEAD
  "labels.breakdown": "Rozbicie",
  "labels.contains": "Zawiera",
  "labels.create-report": "Stwórz raport",
  "labels.description": "Opis",
  "labels.does-not-contain": "Nie zawiera",
  "labels.does-not-equal": "Nie jest równe",
  "labels.equals": "Równe",
  "labels.false": "Fałsz",
  "labels.filters": "Filtry",
  "labels.greater-than": "Większe niż",
  "labels.greater-than-equals": "Większe niż lub równe",
  "labels.less-than": "Mniejsze niż",
  "labels.less-than-equals": "Mniejsze niż lub równe",
  "labels.max": "Maks",
  "labels.min": "Min",
  "labels.overview": "Przegląd",
  "labels.sum": "Suma",
  "labels.total": "W sumie",
  "labels.total-records": "Suma rekordów",
=======
  "labels.breakdown": "Podział",
  "labels.contains": "Zawiera",
  "labels.create-report": "Utwórz raport",
  "labels.description": "Opis",
  "labels.does-not-contain": "Nie zawiera",
  "labels.does-not-equal": "Nie równa się",
  "labels.equals": "Równa się",
  "labels.false": "Fałsz",
  "labels.filters": "Filtry",
  "labels.greater-than": "Wiekszy niż",
  "labels.greater-than-equals": "Większy lub równy",
  "labels.less-than": "Mniejszy niż",
  "labels.less-than-equals": "Mniejszy lub równy",
  "labels.max": "Max",
  "labels.min": "Min",
  "labels.overview": "Przegląd",
  "labels.sum": "Suma",
  "labels.total": "Łącznie",
  "labels.total-records": "Łączna liczba rekordów",
>>>>>>> 9084c5dd
  "labels.true": "Prawda",
  "labels.type": "Typ",
  "labels.unique": "Unikalne",
  "labels.untitled": "Bez tytułu",
  "labels.value": "Wartość",
<<<<<<< HEAD
  "message.active-users": "{x} aktualnie {x, liczba mnoga, jeden {odwiedzający} inne {odwiedzających}}",
  "message.confirm-delete": "Czy na pewno chcesz usunąć {target}?",
  "message.confirm-leave": "Czy na pewno chcesz opuścić {target}?",
  "message.confirm-reset": "Czy na pewno chcesz zresetować statystyki {target}?",
  "message.delete-account": "Aby usunąć to konto, wpisz {confirmation} w polu poniżej, aby potwierdzić.",
  "message.delete-website": "Aby usunąć tę stronę, wpisz {confirmation} w polu poniżej, aby potwierdzić.",
=======
  "message.active-users": "{x} aktualnie {x, plural, one {odwiedzający} other {odwiedzających}}",
  "message.confirm-delete": "Czy na pewno chcesz usunąć {target}?",
  "message.confirm-leave": "Czy na pewno chcesz opuścić {target}?",
  "message.confirm-reset": "Czy na pewno chcesz zresetować statystyki {target}?",
  "message.delete-account": "Aby usunąć to konto, wpisz {confirmation} w polu poniżej w celu potwierdzenia.",
  "message.delete-website": "Aby usunąć tę stronę, wpisz {confirmation} w polu poniżej w celu potwierdzenia.",
>>>>>>> 9084c5dd
  "message.delete-website-warning": "Wszystkie powiązane dane również zostaną usunięte.",
  "message.error": "Coś poszło nie tak.",
  "message.event-log": "{event} na {url}",
  "message.go-to-settings": "Przejdź do ustawień",
  "message.incorrect-username-password": "Nieprawidłowa nazwa użytkownika/hasło.",
  "message.invalid-domain": "Nieprawidłowa witryna",
  "message.min-password-length": "Minimalna długość {n} znaków",
  "message.no-data-available": "Brak dostępnych danych.",
<<<<<<< HEAD
  "message.no-event-data": "Brak dostępnych danych o zdarzeniach.",
=======
  "message.no-event-data": "Dane dotyczące zdarzeń nie są dostępne.",
>>>>>>> 9084c5dd
  "message.no-match-password": "Hasła się nie zgadzają",
  "message.no-teams": "Nie stworzyłeś żadnych zespołów.",
  "message.no-users": "Nie ma żadnych użytkowników.",
  "message.page-not-found": "Strona nie znaleziona.",
  "message.reset-website": "Aby zresetować tę witrynę, wpisz {confirmation} w polu poniżej, aby potwierdzić.",
  "message.reset-website-warning": "Wszystkie statystyki tej witryny zostaną usunięte, ale kod śledzenia pozostanie nienaruszony.",
  "message.saved": "Zapisano pomyślnie.",
  "message.share-url": "To jest publicznie udostępniany adres URL dla {target}.",
  "message.team-already-member": "Jesteś już członkiem zespołu.",
  "message.team-not-found": "Nie znaleziono zespołu.",
  "message.tracking-code": "Kod śledzenia",
  "message.user-deleted": "Użytkownik usunięty.",
  "message.visitor-log": "Odwiedzający z {country} używa {browser} na {os} {device}",
<<<<<<< HEAD
  "messages.no-results-found": "Nie znaleziono wyników.",
=======
  "messages.no-results-found": "Nie znaleziono żadnych wyników.",
>>>>>>> 9084c5dd
  "messages.no-team-websites": "Ten zespół nie ma żadnych witryn internetowych.",
  "messages.no-websites-configured": "Nie masz skonfigurowanych żadnych witryn internetowych.",
  "messages.team-websites-info": "Strony internetowe mogą być przeglądane przez każdego członka zespołu."
}<|MERGE_RESOLUTION|>--- conflicted
+++ resolved
@@ -3,11 +3,7 @@
   "label.actions": "Działania",
   "label.activity-log": "Dziennik aktywności",
   "label.add": "Dodaj",
-<<<<<<< HEAD
   "label.add-description": "Dodaj opis",
-=======
-  "label.add-description": "Add description",
->>>>>>> 9084c5dd
   "label.add-website": "Dodaj witrynę",
   "label.admin": "Administrator",
   "label.all": "Wszystkie",
@@ -46,12 +42,8 @@
   "label.edit": "Edytuj",
   "label.edit-dashboard": "Edytuj panel",
   "label.enable-share-url": "Włącz udostępnianie adresu URL",
-<<<<<<< HEAD
-  "label.event-data": "Data zdarzenia",
-=======
   "label.event": "Event",
   "label.event-data": "Dane zdarzenia",
->>>>>>> 9084c5dd
   "label.events": "Zdarzenia",
   "label.field": "Pole",
   "label.fields": "Pola",
@@ -84,11 +76,7 @@
   "label.profile": "Profil",
   "label.queries": "Zapytania",
   "label.query": "Zapytanie",
-<<<<<<< HEAD
   "label.query-parameters": "Parametry zapytania",
-=======
-  "label.query-parameters": "Parametry query",
->>>>>>> 9084c5dd
   "label.realtime": "Czas rzeczywisty",
   "label.referrers": "Źródła odsyłające",
   "label.refresh": "Odśwież",
@@ -99,11 +87,7 @@
   "label.required": "Wymagany",
   "label.reset": "Zresetuj",
   "label.reset-website": "Zresetuj statystyki",
-<<<<<<< HEAD
   "label.role": "Role",
-=======
-  "label.role": "Rola",
->>>>>>> 9084c5dd
   "label.run-query": "Uruchom zapytanie",
   "label.save": "Zapisz",
   "label.screens": "Ekrany",
@@ -138,11 +122,7 @@
   "label.users": "Użytkownicy",
   "label.view": "Zobacz",
   "label.view-details": "Pokaż szczegóły",
-<<<<<<< HEAD
   "label.view-only": "Tylko do odczytu",
-=======
-  "label.view-only": "Wyświetl tylko",
->>>>>>> 9084c5dd
   "label.views": "Wyświetlenia",
   "label.visitors": "Odwiedzający",
   "label.website": "Witryna",
@@ -153,7 +133,6 @@
   "labels.after": "Po",
   "labels.average": "Średnia",
   "labels.before": "Przed",
-<<<<<<< HEAD
   "labels.breakdown": "Rozbicie",
   "labels.contains": "Zawiera",
   "labels.create-report": "Stwórz raport",
@@ -173,47 +152,17 @@
   "labels.sum": "Suma",
   "labels.total": "W sumie",
   "labels.total-records": "Suma rekordów",
-=======
-  "labels.breakdown": "Podział",
-  "labels.contains": "Zawiera",
-  "labels.create-report": "Utwórz raport",
-  "labels.description": "Opis",
-  "labels.does-not-contain": "Nie zawiera",
-  "labels.does-not-equal": "Nie równa się",
-  "labels.equals": "Równa się",
-  "labels.false": "Fałsz",
-  "labels.filters": "Filtry",
-  "labels.greater-than": "Wiekszy niż",
-  "labels.greater-than-equals": "Większy lub równy",
-  "labels.less-than": "Mniejszy niż",
-  "labels.less-than-equals": "Mniejszy lub równy",
-  "labels.max": "Max",
-  "labels.min": "Min",
-  "labels.overview": "Przegląd",
-  "labels.sum": "Suma",
-  "labels.total": "Łącznie",
-  "labels.total-records": "Łączna liczba rekordów",
->>>>>>> 9084c5dd
   "labels.true": "Prawda",
   "labels.type": "Typ",
   "labels.unique": "Unikalne",
   "labels.untitled": "Bez tytułu",
   "labels.value": "Wartość",
-<<<<<<< HEAD
   "message.active-users": "{x} aktualnie {x, liczba mnoga, jeden {odwiedzający} inne {odwiedzających}}",
   "message.confirm-delete": "Czy na pewno chcesz usunąć {target}?",
   "message.confirm-leave": "Czy na pewno chcesz opuścić {target}?",
   "message.confirm-reset": "Czy na pewno chcesz zresetować statystyki {target}?",
   "message.delete-account": "Aby usunąć to konto, wpisz {confirmation} w polu poniżej, aby potwierdzić.",
   "message.delete-website": "Aby usunąć tę stronę, wpisz {confirmation} w polu poniżej, aby potwierdzić.",
-=======
-  "message.active-users": "{x} aktualnie {x, plural, one {odwiedzający} other {odwiedzających}}",
-  "message.confirm-delete": "Czy na pewno chcesz usunąć {target}?",
-  "message.confirm-leave": "Czy na pewno chcesz opuścić {target}?",
-  "message.confirm-reset": "Czy na pewno chcesz zresetować statystyki {target}?",
-  "message.delete-account": "Aby usunąć to konto, wpisz {confirmation} w polu poniżej w celu potwierdzenia.",
-  "message.delete-website": "Aby usunąć tę stronę, wpisz {confirmation} w polu poniżej w celu potwierdzenia.",
->>>>>>> 9084c5dd
   "message.delete-website-warning": "Wszystkie powiązane dane również zostaną usunięte.",
   "message.error": "Coś poszło nie tak.",
   "message.event-log": "{event} na {url}",
@@ -222,11 +171,7 @@
   "message.invalid-domain": "Nieprawidłowa witryna",
   "message.min-password-length": "Minimalna długość {n} znaków",
   "message.no-data-available": "Brak dostępnych danych.",
-<<<<<<< HEAD
   "message.no-event-data": "Brak dostępnych danych o zdarzeniach.",
-=======
-  "message.no-event-data": "Dane dotyczące zdarzeń nie są dostępne.",
->>>>>>> 9084c5dd
   "message.no-match-password": "Hasła się nie zgadzają",
   "message.no-teams": "Nie stworzyłeś żadnych zespołów.",
   "message.no-users": "Nie ma żadnych użytkowników.",
@@ -240,11 +185,7 @@
   "message.tracking-code": "Kod śledzenia",
   "message.user-deleted": "Użytkownik usunięty.",
   "message.visitor-log": "Odwiedzający z {country} używa {browser} na {os} {device}",
-<<<<<<< HEAD
   "messages.no-results-found": "Nie znaleziono wyników.",
-=======
-  "messages.no-results-found": "Nie znaleziono żadnych wyników.",
->>>>>>> 9084c5dd
   "messages.no-team-websites": "Ten zespół nie ma żadnych witryn internetowych.",
   "messages.no-websites-configured": "Nie masz skonfigurowanych żadnych witryn internetowych.",
   "messages.team-websites-info": "Strony internetowe mogą być przeglądane przez każdego członka zespołu."
