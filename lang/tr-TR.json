{
<<<<<<< HEAD
  "active-users.message": {
    "defaultMessage": "{x} aktif ziyaretçi"
  },
  "button.add-account": {
    "defaultMessage": "Yeni Hesap Ekle"
  },
  "button.add-website": {
    "defaultMessage": "Web sitesi ekle"
  },
  "button.back": {
    "defaultMessage": "Geri"
  },
  "button.cancel": {
    "defaultMessage": "İptal"
  },
  "button.change-password": {
    "defaultMessage": "Şifre değiştir"
  },
  "button.copy-to-clipboard": {
    "defaultMessage": "Panoya kopyala"
  },
  "button.delete": {
    "defaultMessage": "Sil"
  },
  "button.edit": {
    "defaultMessage": "Düzenle"
  },
  "button.login": {
    "defaultMessage": "Giriş Yap"
  },
  "button.more": {
    "defaultMessage": "Detaylı göster"
  },
  "button.save": {
    "defaultMessage": "Kaydet"
  },
  "button.view-details": {
    "defaultMessage": "Detayı incele"
  },
  "button.websites": {
    "defaultMessage": "Web siteleri"
  },
  "footer.powered-by": {
    "defaultMessage": "Sağlayıcı:"
  },
  "header.nav.dashboard": {
    "defaultMessage": "Kontrol Paneli"
  },
  "header.nav.settings": {
    "defaultMessage": "Ayarlar"
  },
  "label.administrator": {
    "defaultMessage": "Yönetici"
  },
  "label.confirm-password": {
    "defaultMessage": "Parolayı onayla"
  },
  "label.current-password": {
    "defaultMessage": "Mevcut parola"
  },
  "label.domain": {
    "defaultMessage": "Alan adı"
  },
  "label.enable-share-url": {
    "defaultMessage": "Anonim paylaşım URL'i aktif"
  },
  "label.invalid": {
    "defaultMessage": "Geçeriz"
  },
  "label.invalid-domain": {
    "defaultMessage": "Geçersiz alan adı"
  },
  "label.last-days": {
    "defaultMessage": "Son {x} gün"
  },
  "label.last-hours": {
    "defaultMessage": "Son {x} saat"
  },
  "label.logged-in-as": {
    "defaultMessage": "{username} olarak giriş yapıldı."
  },
  "label.logout": {
    "defaultMessage": "Çıkış Yap"
  },
  "label.name": {
    "defaultMessage": "İsim"
  },
  "label.new-password": {
    "defaultMessage": "Yeni parola"
  },
  "label.password": {
    "defaultMessage": "Parola"
  },
  "label.passwords-dont-match": {
    "defaultMessage": "Parolalar uyuşmuyor"
  },
  "label.required": {
    "defaultMessage": "Zorunlu alan"
  },
  "label.this-month": {
    "defaultMessage": "Bu ay"
  },
  "label.this-week": {
    "defaultMessage": "Bu hafta"
  },
  "label.this-year": {
    "defaultMessage": "Bu yıl"
  },
  "label.today": {
    "defaultMessage": "Bugün"
  },
  "label.username": {
    "defaultMessage": "Kullanıcı adı"
  },
  "message.confirm-delete": {
    "defaultMessage": "{target} kaydını silmek istediğinizden emin misiniz?"
  },
  "message.copied": {
    "defaultMessage": "Panoya kopyalandı!"
  },
  "message.delete-warning": {
    "defaultMessage": "İlişkili tüm veriler de  silinecektir."
  },
  "message.failure": {
    "defaultMessage": "Bir şeyler ters gitti!"
  },
  "message.incorrect-username-password": {
    "defaultMessage": "Hatalı kullanıcı adı ya da parola."
  },
  "message.no-data-available": {
    "defaultMessage": "Henüz hiç veri yok."
  },
  "message.save-success": {
    "defaultMessage": "Başarıyla kaydedildi."
  },
  "message.share-url": {
    "defaultMessage": "{target} için kullanılabilir anonim paylaşım adresidir."
  },
  "message.track-stats": {
    "defaultMessage": "{target} alanı adı istatistiklerini takip etmek için, aşağıdaki kodu web sitenizin {head} bloğuna yerleştirin."
  },
  "message.type-delete": {
    "defaultMessage": "Onaylamak için kutuya {delete} yazın."
  },
  "metrics.actions": {
    "defaultMessage": "Actions"
  },
  "metrics.average-visit-time": {
    "defaultMessage": "Ortalama ziyaret süresi"
  },
  "metrics.bounce-rate": {
    "defaultMessage": "Çıkma oranı"
  },
  "metrics.browsers": {
    "defaultMessage": "Tarayıcılar"
  },
  "metrics.countries": {
    "defaultMessage": "Ülkeler"
  },
  "metrics.devices": {
    "defaultMessage": "Cihazlar"
  },
  "metrics.events": {
    "defaultMessage": "Olaylar"
  },
  "metrics.filter.combined": {
    "defaultMessage": "Birleşik"
  },
  "metrics.filter.domain-only": {
    "defaultMessage": "Yalnızca alan adı"
  },
  "metrics.filter.raw": {
    "defaultMessage": "Ham"
  },
  "metrics.operating-system": {
    "defaultMessage": "İşletim sistemi"
  },
  "metrics.page-views": {
    "defaultMessage": "Sayfa görünümü"
  },
  "metrics.pages": {
    "defaultMessage": "Sayfalar"
  },
  "metrics.referrers": {
    "defaultMessage": "Yönlendirenler"
  },
  "metrics.unique-visitors": {
    "defaultMessage": "Tekil kullanıcı"
  },
  "metrics.views": {
    "defaultMessage": "Görüntüleme"
  },
  "metrics.visitors": {
    "defaultMessage": "Ziyaretçi"
  },
  "placeholder.message.go-to-settings": {
    "defaultMessage": "Ayarlara git"
  },
  "placeholder.message.no-websites-configured": {
    "defaultMessage": "Henüz hiç web sitesi tanımlamadınız"
  },
  "settings.accounts": {
    "defaultMessage": "Hesaplar"
  },
  "settings.profile": {
    "defaultMessage": "Profil"
  },
  "settings.websites": {
    "defaultMessage": "Web siteleri"
  },
  "title.add-account": {
    "defaultMessage": "Hesap ekle"
  },
  "title.add-website": {
    "defaultMessage": "Web sitesi ekle"
  },
  "title.delete-account": {
    "defaultMessage": "Hesabı sil"
  },
  "title.delete-website": {
    "defaultMessage": "Web sitesini sil"
  },
  "title.edit-account": {
    "defaultMessage": "Hesabı düzenle"
  },
  "title.edit-website": {
    "defaultMessage": "Web sitesini düzenle"
  },
  "title.share-url": {
    "defaultMessage": "Paylaşım adresi"
  },
  "title.tracking-code": {
    "defaultMessage": "İzleme kodu"
  },
  "tooltip.get-share-url": {
    "defaultMessage": "Paylaşım adresini al"
  },
  "tooltip.get-tracking-code": {
    "defaultMessage": "İzleme kodunu al"
  }
=======
  "active-users.message": "{x} aktif ziyaretçi",
  "button.add-account": "Yeni Hesap Ekle",
  "button.add-website": "Web sitesi ekle",
  "button.back": "Geri",
  "button.cancel": "İptal",
  "button.change-password": "Şifre değiştir",
  "button.copy-to-clipboard": "Panoya kopyala",
  "button.delete": "Sil",
  "button.edit": "Düzenle",
  "button.login": "Giriş Yap",
  "button.more": "Detaylı göster",
  "button.save": "Kaydet",
  "button.view-details": "Detayı incele",
  "footer.powered-by": "Sağlayıcı:",
  "header.nav.dashboard": "Kontrol Paneli",
  "header.nav.settings": "Ayarlar",
  "label.administrator": "Yönetici",
  "label.confirm-password": "Parolayı onayla",
  "label.current-password": "Mevcut parola",
  "label.domain": "Alan adı",
  "label.enable-share-url": "Anonim paylaşım URL'i aktif",
  "label.invalid": "Geçeriz",
  "label.invalid-domain": "Geçersiz alan adı",
  "label.last-days": "Son {x} gün",
  "label.last-hours": "Son {x} saat",
  "label.logged-in-as": "{username} olarak giriş yapıldı.",
  "label.logout": "Çıkış Yap",
  "label.name": "İsim",
  "label.new-password": "Yeni parola",
  "label.password": "Parola",
  "label.passwords-dont-match": "Parolalar uyuşmuyor",
  "label.required": "Zorunlu alan",
  "label.this-month": "Bu ay",
  "label.this-week": "Bu hafta",
  "label.this-year": "Bu yıl",
  "label.today": "Bugün",
  "label.username": "Kullanıcı adı",
  "message.confirm-delete": "{target} kaydını silmek istediğinizden emin misiniz?",
  "message.copied": "Panoya kopyalandı!",
  "message.delete-warning": "İlişkili tüm veriler de  silinecektir.",
  "message.failure": "Bir şeyler ters gitti!",
  "message.incorrect-username-password": "Hatalı kullanıcı adı ya da parola.",
  "message.no-data-available": "Henüz hiç veri yok.",
  "message.save-success": "Başarıyla kaydedildi.",
  "message.share-url": "{target} için kullanılabilir anonim paylaşım adresidir.",
  "message.track-stats": "{target} alanı adı istatistiklerini takip etmek için, aşağıdaki kodu web sitenizin {head} bloğuna yerleştirin.",
  "message.type-delete": "Onaylamak için kutuya {delete} yazın.",
  "metrics.actions": "Actions",
  "metrics.average-visit-time": "Ortalama ziyaret süresi",
  "metrics.bounce-rate": "Çıkma oranı",
  "metrics.browsers": "Tarayıcılar",
  "metrics.countries": "Ülkeler",
  "metrics.devices": "Cihazlar",
  "metrics.events": "Olaylar",
  "metrics.filter.combined": "Birleşik",
  "metrics.filter.domain-only": "Yalnızca alan adı",
  "metrics.filter.raw": "Ham",
  "metrics.operating-systems": "İşletim sistemi",
  "metrics.page-views": "Sayfa görünümü",
  "metrics.pages": "Sayfalar",
  "metrics.referrers": "Yönlendirenler",
  "metrics.unique-visitors": "Tekil kullanıcı",
  "metrics.views": "Görüntüleme",
  "metrics.visitors": "Ziyaretçi",
  "placeholder.message.go-to-settings": "Ayarlara git",
  "placeholder.message.no-websites-configured": "Henüz hiç web sitesi tanımlamadınız",
  "settings.accounts": "Hesaplar",
  "settings.profile": "Profil",
  "settings.websites": "Web siteleri",
  "title.add-account": "Hesap ekle",
  "title.add-website": "Web sitesi ekle",
  "title.change-password": "Şifre değiştir",
  "title.delete-account": "Hesabı sil",
  "title.delete-website": "Web sitesini sil",
  "title.edit-account": "Hesabı düzenle",
  "title.edit-website": "Web sitesini düzenle",
  "title.share-url": "Paylaşım adresi",
  "title.tracking-code": "İzleme kodu",
  "tooltip.get-share-url": "Paylaşım adresini al",
  "tooltip.get-tracking-code": "İzleme kodunu al"
>>>>>>> e4265249
}<|MERGE_RESOLUTION|>--- conflicted
+++ resolved
@@ -1,246 +1,4 @@
 {
-<<<<<<< HEAD
-  "active-users.message": {
-    "defaultMessage": "{x} aktif ziyaretçi"
-  },
-  "button.add-account": {
-    "defaultMessage": "Yeni Hesap Ekle"
-  },
-  "button.add-website": {
-    "defaultMessage": "Web sitesi ekle"
-  },
-  "button.back": {
-    "defaultMessage": "Geri"
-  },
-  "button.cancel": {
-    "defaultMessage": "İptal"
-  },
-  "button.change-password": {
-    "defaultMessage": "Şifre değiştir"
-  },
-  "button.copy-to-clipboard": {
-    "defaultMessage": "Panoya kopyala"
-  },
-  "button.delete": {
-    "defaultMessage": "Sil"
-  },
-  "button.edit": {
-    "defaultMessage": "Düzenle"
-  },
-  "button.login": {
-    "defaultMessage": "Giriş Yap"
-  },
-  "button.more": {
-    "defaultMessage": "Detaylı göster"
-  },
-  "button.save": {
-    "defaultMessage": "Kaydet"
-  },
-  "button.view-details": {
-    "defaultMessage": "Detayı incele"
-  },
-  "button.websites": {
-    "defaultMessage": "Web siteleri"
-  },
-  "footer.powered-by": {
-    "defaultMessage": "Sağlayıcı:"
-  },
-  "header.nav.dashboard": {
-    "defaultMessage": "Kontrol Paneli"
-  },
-  "header.nav.settings": {
-    "defaultMessage": "Ayarlar"
-  },
-  "label.administrator": {
-    "defaultMessage": "Yönetici"
-  },
-  "label.confirm-password": {
-    "defaultMessage": "Parolayı onayla"
-  },
-  "label.current-password": {
-    "defaultMessage": "Mevcut parola"
-  },
-  "label.domain": {
-    "defaultMessage": "Alan adı"
-  },
-  "label.enable-share-url": {
-    "defaultMessage": "Anonim paylaşım URL'i aktif"
-  },
-  "label.invalid": {
-    "defaultMessage": "Geçeriz"
-  },
-  "label.invalid-domain": {
-    "defaultMessage": "Geçersiz alan adı"
-  },
-  "label.last-days": {
-    "defaultMessage": "Son {x} gün"
-  },
-  "label.last-hours": {
-    "defaultMessage": "Son {x} saat"
-  },
-  "label.logged-in-as": {
-    "defaultMessage": "{username} olarak giriş yapıldı."
-  },
-  "label.logout": {
-    "defaultMessage": "Çıkış Yap"
-  },
-  "label.name": {
-    "defaultMessage": "İsim"
-  },
-  "label.new-password": {
-    "defaultMessage": "Yeni parola"
-  },
-  "label.password": {
-    "defaultMessage": "Parola"
-  },
-  "label.passwords-dont-match": {
-    "defaultMessage": "Parolalar uyuşmuyor"
-  },
-  "label.required": {
-    "defaultMessage": "Zorunlu alan"
-  },
-  "label.this-month": {
-    "defaultMessage": "Bu ay"
-  },
-  "label.this-week": {
-    "defaultMessage": "Bu hafta"
-  },
-  "label.this-year": {
-    "defaultMessage": "Bu yıl"
-  },
-  "label.today": {
-    "defaultMessage": "Bugün"
-  },
-  "label.username": {
-    "defaultMessage": "Kullanıcı adı"
-  },
-  "message.confirm-delete": {
-    "defaultMessage": "{target} kaydını silmek istediğinizden emin misiniz?"
-  },
-  "message.copied": {
-    "defaultMessage": "Panoya kopyalandı!"
-  },
-  "message.delete-warning": {
-    "defaultMessage": "İlişkili tüm veriler de  silinecektir."
-  },
-  "message.failure": {
-    "defaultMessage": "Bir şeyler ters gitti!"
-  },
-  "message.incorrect-username-password": {
-    "defaultMessage": "Hatalı kullanıcı adı ya da parola."
-  },
-  "message.no-data-available": {
-    "defaultMessage": "Henüz hiç veri yok."
-  },
-  "message.save-success": {
-    "defaultMessage": "Başarıyla kaydedildi."
-  },
-  "message.share-url": {
-    "defaultMessage": "{target} için kullanılabilir anonim paylaşım adresidir."
-  },
-  "message.track-stats": {
-    "defaultMessage": "{target} alanı adı istatistiklerini takip etmek için, aşağıdaki kodu web sitenizin {head} bloğuna yerleştirin."
-  },
-  "message.type-delete": {
-    "defaultMessage": "Onaylamak için kutuya {delete} yazın."
-  },
-  "metrics.actions": {
-    "defaultMessage": "Actions"
-  },
-  "metrics.average-visit-time": {
-    "defaultMessage": "Ortalama ziyaret süresi"
-  },
-  "metrics.bounce-rate": {
-    "defaultMessage": "Çıkma oranı"
-  },
-  "metrics.browsers": {
-    "defaultMessage": "Tarayıcılar"
-  },
-  "metrics.countries": {
-    "defaultMessage": "Ülkeler"
-  },
-  "metrics.devices": {
-    "defaultMessage": "Cihazlar"
-  },
-  "metrics.events": {
-    "defaultMessage": "Olaylar"
-  },
-  "metrics.filter.combined": {
-    "defaultMessage": "Birleşik"
-  },
-  "metrics.filter.domain-only": {
-    "defaultMessage": "Yalnızca alan adı"
-  },
-  "metrics.filter.raw": {
-    "defaultMessage": "Ham"
-  },
-  "metrics.operating-system": {
-    "defaultMessage": "İşletim sistemi"
-  },
-  "metrics.page-views": {
-    "defaultMessage": "Sayfa görünümü"
-  },
-  "metrics.pages": {
-    "defaultMessage": "Sayfalar"
-  },
-  "metrics.referrers": {
-    "defaultMessage": "Yönlendirenler"
-  },
-  "metrics.unique-visitors": {
-    "defaultMessage": "Tekil kullanıcı"
-  },
-  "metrics.views": {
-    "defaultMessage": "Görüntüleme"
-  },
-  "metrics.visitors": {
-    "defaultMessage": "Ziyaretçi"
-  },
-  "placeholder.message.go-to-settings": {
-    "defaultMessage": "Ayarlara git"
-  },
-  "placeholder.message.no-websites-configured": {
-    "defaultMessage": "Henüz hiç web sitesi tanımlamadınız"
-  },
-  "settings.accounts": {
-    "defaultMessage": "Hesaplar"
-  },
-  "settings.profile": {
-    "defaultMessage": "Profil"
-  },
-  "settings.websites": {
-    "defaultMessage": "Web siteleri"
-  },
-  "title.add-account": {
-    "defaultMessage": "Hesap ekle"
-  },
-  "title.add-website": {
-    "defaultMessage": "Web sitesi ekle"
-  },
-  "title.delete-account": {
-    "defaultMessage": "Hesabı sil"
-  },
-  "title.delete-website": {
-    "defaultMessage": "Web sitesini sil"
-  },
-  "title.edit-account": {
-    "defaultMessage": "Hesabı düzenle"
-  },
-  "title.edit-website": {
-    "defaultMessage": "Web sitesini düzenle"
-  },
-  "title.share-url": {
-    "defaultMessage": "Paylaşım adresi"
-  },
-  "title.tracking-code": {
-    "defaultMessage": "İzleme kodu"
-  },
-  "tooltip.get-share-url": {
-    "defaultMessage": "Paylaşım adresini al"
-  },
-  "tooltip.get-tracking-code": {
-    "defaultMessage": "İzleme kodunu al"
-  }
-=======
   "active-users.message": "{x} aktif ziyaretçi",
   "button.add-account": "Yeni Hesap Ekle",
   "button.add-website": "Web sitesi ekle",
@@ -321,5 +79,4 @@
   "title.tracking-code": "İzleme kodu",
   "tooltip.get-share-url": "Paylaşım adresini al",
   "tooltip.get-tracking-code": "İzleme kodunu al"
->>>>>>> e4265249
 }