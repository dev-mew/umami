--- conflicted
+++ resolved
@@ -583,191 +583,124 @@
       "value": "Tema"
     }
   ],
+  "label.this-month": [
+    {
+      "type": 0,
+      "value": "Este mês"
+    }
+  ],
+  "label.this-week": [
+    {
+      "type": 0,
+      "value": "Esta semana"
+    }
+  ],
+  "label.this-year": [
+    {
+      "type": 0,
+      "value": "Este ano"
+    }
+  ],
+  "label.timezone": [
+    {
+      "type": 0,
+      "value": "Fuso horário"
+    }
+  ],
+  "label.title": [
+    {
+      "type": 0,
+      "value": "Title"
+    }
+  ],
+  "label.today": [
+    {
+      "type": 0,
+      "value": "Hoje"
+    }
+  ],
+  "label.toggle-charts": [
+    {
+      "type": 0,
+      "value": "Mostrar/Esconder gráficos"
+    }
+  ],
+  "label.tracking-code": [
+    {
+      "type": 0,
+      "value": "Código de rastreamento"
+    }
+  ],
+  "label.unique-visitors": [
+    {
+      "type": 0,
+      "value": "Visitantes únicos"
+    }
+  ],
+  "label.unknown": [
+    {
+      "type": 0,
+      "value": "Desconhecido"
+    }
+  ],
+  "label.user": [
+    {
+      "type": 0,
+      "value": "User"
+    }
+  ],
+  "label.username": [
+    {
+      "type": 0,
+      "value": "Nome de usuário"
+    }
+  ],
+  "label.users": [
+    {
+      "type": 0,
+      "value": "Users"
+    }
+  ],
+  "label.view": [
+    {
+      "type": 0,
+      "value": "View"
+    }
+  ],
+  "label.view-details": [
+    {
+      "type": 0,
+      "value": "Ver detalhes"
+    }
+  ],
+  "label.views": [
+    {
+      "type": 0,
+      "value": "Visualizações"
+    }
+  ],
+  "label.visitors": [
+    {
+      "type": 0,
+      "value": "Visitantes"
+    }
+  ],
+  "label.website-id": [
+    {
+      "type": 0,
+      "value": "Website ID"
+    }
+  ],
+  "label.websites": [
+    {
+      "type": 0,
+      "value": "Sites"
+    }
+  ],
   "label.yesterday": [
     {
       "type": 0,
       "value": "Ontem"
-    }
-  ],
-  "label.this-month": [
-    {
-      "type": 0,
-      "value": "Este mês"
-    }
-  ],
-  "label.this-week": [
-    {
-      "type": 0,
-      "value": "Esta semana"
-    }
-  ],
-  "label.this-year": [
-    {
-      "type": 0,
-      "value": "Este ano"
-    }
-  ],
-  "label.timezone": [
-    {
-      "type": 0,
-      "value": "Fuso horário"
-    }
-  ],
-  "label.title": [
-    {
-      "type": 0,
-      "value": "Title"
-    }
-  ],
-  "label.today": [
-    {
-      "type": 0,
-      "value": "Hoje"
-    }
-  ],
-  "label.toggle-charts": [
-    {
-      "type": 0,
-      "value": "Mostrar/Esconder gráficos"
-    }
-  ],
-  "label.tracking-code": [
-    {
-      "type": 0,
-      "value": "Código de rastreamento"
-    }
-  ],
-  "label.unique-visitors": [
-    {
-      "type": 0,
-      "value": "Visitantes únicos"
-    }
-  ],
-  "label.unknown": [
-    {
-      "type": 0,
-      "value": "Desconhecido"
-    }
-  ],
-  "label.user": [
-    {
-      "type": 0,
-      "value": "User"
-    }
-  ],
-  "label.username": [
-    {
-      "type": 0,
-      "value": "Nome de usuário"
-    }
-  ],
-  "label.users": [
-    {
-      "type": 0,
-      "value": "Users"
-    }
-  ],
-  "label.view": [
-    {
-      "type": 0,
-      "value": "View"
-    }
-  ],
-  "label.view-details": [
-    {
-      "type": 0,
-      "value": "Ver detalhes"
-    }
-  ],
-  "label.views": [
-    {
-      "type": 0,
-      "value": "Visualizações"
-    }
-  ],
-  "label.visitors": [
-    {
-      "type": 0,
-      "value": "Visitantes"
-    }
-  ],
-  "label.website-id": [
-    {
-      "type": 0,
-      "value": "Website ID"
-    }
-  ],
-  "label.websites": [
-    {
-      "type": 0,
-      "value": "Sites"
-    }
-  ],
-<<<<<<< HEAD
-  "label.event": [
-    {
-      "type": 0,
-      "value": "Evento"
-    }
-  ],
-  "label.event-data": [
-    {
-      "type": 0,
-      "value": "Dados de evento"
-    }
-  ],
-  "label.query-event-data": [
-    {
-      "type": 0,
-      "value": "Consultar dados do evento"
-    }
-  ],
-  "label.search": [
-    {
-      "type": 0,
-      "value": "Buscar"
-    }
-  ],
-  "label.results": [
-    {
-      "type": 0,
-      "value": "Resultados"
-    }
-  ],
-  "label.add-filter": [
-    {
-      "type": 0,
-      "value": "Adicionar filtro"
-    }
-  ],
-  "label.value": [
-    {
-      "type": 0,
-      "value": "Valor"
-    }
-  ],
-  "label.field-name": [
-    {
-      "type": 0,
-      "value": "Nome do campo"
-    }
-  ],
-  "label.add-column": [
-    {
-      "type": 0,
-      "value": "Adicionar coluna"
-    }
-  ],
-  "label.label.type": [
-    {
-      "type": 0,
-      "value": "Tipo"
-=======
-  "label.yesterday": [
-    {
-      "type": 0,
-      "value": "Ontem"
->>>>>>> 0e4c071b
     }
   ],
   "message.active-users": [
@@ -853,11 +786,7 @@
   "message.delete-website": [
     {
       "type": 0,
-<<<<<<< HEAD
-      "value": "Editar painel"
-=======
       "value": "Remover site"
->>>>>>> 0e4c071b
     }
   ],
   "message.delete-website-warning": [
@@ -1026,29 +955,16 @@
       "value": " no "
     },
     {
-<<<<<<< HEAD
-      "type": 0,
-      "value": "Parâmetros de Consulta"
-    }
-  ],
-  "metrics.referrers": [
-=======
       "type": 1,
       "value": "device"
     },
->>>>>>> 0e4c071b
     {
       "type": 0,
       "value": " "
     },
     {
-<<<<<<< HEAD
-      "type": 0,
-      "value": "Telas"
-=======
       "type": 1,
       "value": "os"
->>>>>>> 0e4c071b
     }
   ],
   "messages.no-team-websites": [
