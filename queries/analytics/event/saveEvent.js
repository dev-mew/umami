import { EVENT_NAME_LENGTH, URL_LENGTH } from 'lib/constants';
import { CLICKHOUSE, PRISMA, runQuery } from 'lib/db';
import kafka from 'lib/kafka';
import prisma from 'lib/prisma';

export async function saveEvent(...args) {
  return runQuery({
    [PRISMA]: () => relationalQuery(...args),
    [CLICKHOUSE]: () => clickhouseQuery(...args),
  });
}

async function relationalQuery(websiteId, { sessionId, url, eventName, eventData }) {
  const data = {
    websiteId,
    sessionId,
    url: url?.substring(0, URL_LENGTH),
    eventName: eventName?.substring(0, EVENT_NAME_LENGTH),
  };

  if (eventData) {
    data.eventData = {
      create: {
        eventData: eventData,
      },
    };
  }

  return prisma.client.event.create({
    data,
  });
}

async function clickhouseQuery(
<<<<<<< HEAD
  website_uuid,
  { session: { country, ...sessionArgs }, event_uuid, url, event_name, event_data },
=======
  websiteId,
  { session: { country, sessionUuid, ...sessionArgs }, eventUuid, url, eventName, eventData },
>>>>>>> 78338205
) {
  const { getDateFormat, sendMessage } = kafka;

  const params = {
<<<<<<< HEAD
    event_uuid,
    website_uuid,
=======
    session_uuid: sessionUuid,
    event_uuid: eventUuid,
    website_id: websiteId,
>>>>>>> 78338205
    created_at: getDateFormat(new Date()),
    url: url?.substring(0, URL_LENGTH),
    event_name: eventName?.substring(0, EVENT_NAME_LENGTH),
    event_data: JSON.stringify(eventData),
    ...sessionArgs,
    country: country ? country : null,
  };

  await sendMessage(params, 'event');
}<|MERGE_RESOLUTION|>--- conflicted
+++ resolved
@@ -32,25 +32,17 @@
 }
 
 async function clickhouseQuery(
-<<<<<<< HEAD
-  website_uuid,
-  { session: { country, ...sessionArgs }, event_uuid, url, event_name, event_data },
-=======
   websiteId,
   { session: { country, sessionUuid, ...sessionArgs }, eventUuid, url, eventName, eventData },
->>>>>>> 78338205
+  website_uuid,
 ) {
   const { getDateFormat, sendMessage } = kafka;
 
   const params = {
-<<<<<<< HEAD
-    event_uuid,
-    website_uuid,
-=======
     session_uuid: sessionUuid,
     event_uuid: eventUuid,
     website_id: websiteId,
->>>>>>> 78338205
+    website_uuid,
     created_at: getDateFormat(new Date()),
     url: url?.substring(0, URL_LENGTH),
     event_name: eventName?.substring(0, EVENT_NAME_LENGTH),
