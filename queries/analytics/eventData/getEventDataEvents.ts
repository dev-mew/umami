import prisma from 'lib/prisma';
import clickhouse from 'lib/clickhouse';
import { CLICKHOUSE, PRISMA, runQuery } from 'lib/db';
import { QueryFilters, WebsiteEventDataFields } from 'lib/types';

export async function getEventDataEvents(
  ...args: [websiteId: string, filters: QueryFilters]
): Promise<WebsiteEventDataFields[]> {
  return runQuery({
    [PRISMA]: () => relationalQuery(...args),
    [CLICKHOUSE]: () => clickhouseQuery(...args),
  });
}

async function relationalQuery(websiteId: string, filters: QueryFilters) {
  const { rawQuery, parseFilters } = prisma;
  const { event } = filters;
  const { params } = await parseFilters(websiteId, filters);

  if (event) {
    return rawQuery(
      `
      select
        website_event.event_name as "eventName",
        event_data.event_key as "fieldName",
        event_data.data_type as "dataType",
        event_data.string_value as "value",
<<<<<<< HEAD
        count(*) as total
=======
        count(*) as "total"
>>>>>>> 77d170ea
      from event_data
      inner join website_event
        on website_event.event_id = event_data.website_event_id
      where event_data.website_id = {{websiteId::uuid}}
        and event_data.created_at between {{startDate}} and {{endDate}}
        and website_event.event_name = {{event}}
      group by website_event.event_name, event_data.event_key, event_data.data_type, event_data.string_value
      order by 1 asc, 2 asc, 3 asc, 4 desc
      `,
      params,
    );
  }

  return rawQuery(
    `
    select
      website_event.event_name as "eventName",
      event_data.event_key as "fieldName",
      event_data.data_type as "dataType",
      count(*) as "total"
    from event_data
    inner join website_event
      on website_event.event_id = event_data.website_event_id
    where event_data.website_id = {{websiteId::uuid}}
      and event_data.created_at between {{startDate}} and {{endDate}}
    group by website_event.event_name, event_data.event_key, event_data.data_type
    order by 1 asc, 2 asc
    limit 100
    `,
    params,
  );
}

async function clickhouseQuery(websiteId: string, filters: QueryFilters) {
  const { rawQuery, parseFilters } = clickhouse;
  const { event } = filters;
  const { params } = await parseFilters(websiteId, filters);

  if (event) {
    return rawQuery(
      `
      select
        event_name as eventName,
        event_key as fieldName,
        data_type as dataType,
        string_value as value,
        count(*) as total
      from event_data
      where website_id = {websiteId:UUID}
        and created_at between {startDate:DateTime} and {endDate:DateTime}
        and event_name = {event:String}
      group by event_key, data_type, string_value, event_name
      order by 1 asc, 2 asc, 3 asc, 4 desc
      limit 100
      `,
      params,
    );
  }

  return rawQuery(
    `
    select
      event_name as eventName,
      event_key as fieldName,
      data_type as dataType,
      count(*) as total
    from event_data
    where website_id = {websiteId:UUID}
      and created_at between {startDate:DateTime} and {endDate:DateTime}
    group by event_key, data_type, event_name
    order by 1 asc, 2 asc
    limit 100
    `,
    params,
  );
}<|MERGE_RESOLUTION|>--- conflicted
+++ resolved
@@ -25,11 +25,7 @@
         event_data.event_key as "fieldName",
         event_data.data_type as "dataType",
         event_data.string_value as "value",
-<<<<<<< HEAD
-        count(*) as total
-=======
         count(*) as "total"
->>>>>>> 77d170ea
       from event_data
       inner join website_event
         on website_event.event_id = event_data.website_event_id
