import { z } from 'zod';
import { isbot } from 'isbot';
import { createToken, parseToken } from '@/lib/jwt';
import clickhouse from '@/lib/clickhouse';
import { parseRequest } from '@/lib/request';
import { badRequest, json, forbidden, serverError } from '@/lib/response';
import { fetchSession, fetchWebsite } from '@/lib/load';
import { getClientInfo, hasBlockedIp } from '@/lib/detect';
import { secret, uuid, visitSalt } from '@/lib/crypto';
import { COLLECTION_TYPE } from '@/lib/constants';
import { anyObjectParam, urlOrPathParam } from '@/lib/schema';
import { createSession, saveEvent, saveSessionData } from '@/queries';

const schema = z.object({
  type: z.enum(['event', 'identify']),
  payload: z.object({
    website: z.string().uuid(),
    data: anyObjectParam.optional(),
    hostname: z.string().max(100).optional(),
    language: z.string().max(35).optional(),
    referrer: urlOrPathParam.optional(),
    screen: z.string().max(11).optional(),
    title: z.string().optional(),
    url: urlOrPathParam.optional(),
    name: z.string().max(50).optional(),
    tag: z.string().max(50).optional(),
    ip: z.string().ip().optional(),
    userAgent: z.string().optional(),
<<<<<<< HEAD
    createdAt: yup.number().optional(),
=======
    timestamp: z.coerce.number().int().optional(),
>>>>>>> 65f18d12
  }),
});

export async function POST(request: Request) {
  try {
    // Bot check
    if (!process.env.DISABLE_BOT_CHECK && isbot(request.headers.get('user-agent'))) {
      return json({ beep: 'boop' });
    }

    const { body, error } = await parseRequest(request, schema, { skipAuth: true });

    if (error) {
      return error();
    }

    const { type, payload } = body;

    const {
      website: websiteId,
      hostname,
      screen,
      language,
      url,
      referrer,
      name,
      data,
      title,
      tag,
<<<<<<< HEAD
      reqCreatedAt,
=======
      timestamp,
>>>>>>> 65f18d12
    } = payload;

    // Cache check
    let cache: { websiteId: string; sessionId: string; visitId: string; iat: number } | null = null;
    const cacheHeader = request.headers.get('x-umami-cache');

    if (cacheHeader) {
      const result = await parseToken(cacheHeader, secret());

      if (result) {
        cache = result;
      }
    }

    // Find website
    if (!cache?.websiteId) {
      const website = await fetchWebsite(websiteId);

      if (!website) {
        return badRequest('Website not found.');
      }
    }

    // Client info
    const { ip, userAgent, device, browser, os, country, subdivision1, subdivision2, city } =
      await getClientInfo(request, payload);

    // IP block
    if (hasBlockedIp(ip)) {
      return forbidden();
    }

    const sessionId = uuid(websiteId, ip, userAgent);
    const createdAt = timestamp ? new Date(timestamp * 1000) : new Date();

    // Find session
    if (!clickhouse.enabled && !cache?.sessionId) {
      const session = await fetchSession(websiteId, sessionId);

      // Create a session if not found
      if (!session) {
        try {
          await createSession({
            id: sessionId,
            websiteId,
            hostname,
            browser,
            os,
            device,
            screen,
            language,
            country,
            subdivision1,
            subdivision2,
            city,
          });
        } catch (e: any) {
          if (!e.message.toLowerCase().includes('unique constraint')) {
            return serverError(e);
          }
        }
      }
    }

    // Visit info
    const createdAt = Math.floor((reqCreatedAt || new Date()).getTime() / 1000);
    let visitId = cache?.visitId || uuid(sessionId, visitSalt());
    let iat = cache?.iat || createdAt;

    // Expire visit after 30 minutes
    if (createdAt - iat > 1800) {
      visitId = uuid(sessionId, visitSalt());
      iat = createdAt;
    }

    if (type === COLLECTION_TYPE.event) {
      const base = hostname ? `https://${hostname}` : 'https://localhost';
      const currentUrl = new URL(url, base);

      let urlPath = currentUrl.pathname;
      const urlQuery = currentUrl.search.substring(1);
      const urlDomain = currentUrl.hostname.replace(/^www./, '');

      if (process.env.REMOVE_TRAILING_SLASH) {
        urlPath = urlPath.replace(/(.+)\/$/, '$1');
      }

      let referrerPath: string;
      let referrerQuery: string;
      let referrerDomain: string;

      if (referrer) {
        const referrerUrl = new URL(referrer, base);

        referrerPath = referrerUrl.pathname;
        referrerQuery = referrerUrl.search.substring(1);

        if (referrerUrl.hostname !== 'localhost') {
          referrerDomain = referrerUrl.hostname.replace(/^www\./, '');
        }
      }

      await saveEvent({
        websiteId,
        sessionId,
        visitId,
        urlPath,
        urlQuery,
        referrerPath,
        referrerQuery,
        referrerDomain,
        pageTitle: title,
        eventName: name,
        eventData: data,
        hostname: hostname || urlDomain,
        browser,
        os,
        device,
        screen,
        language,
        country,
        subdivision1,
        subdivision2,
        city,
        tag,
<<<<<<< HEAD
	createdAt,
=======
        createdAt,
>>>>>>> 65f18d12
      });
    }

    if (type === COLLECTION_TYPE.identify) {
      if (!data) {
        return badRequest('Data required.');
      }

      await saveSessionData({
        websiteId,
        sessionId,
        sessionData: data,
        createdAt,
      });
    }

    const token = createToken({ websiteId, sessionId, visitId, iat }, secret());

    return json({ cache: token });
  } catch (e) {
    return serverError(e);
  }
}<|MERGE_RESOLUTION|>--- conflicted
+++ resolved
@@ -26,11 +26,7 @@
     tag: z.string().max(50).optional(),
     ip: z.string().ip().optional(),
     userAgent: z.string().optional(),
-<<<<<<< HEAD
-    createdAt: yup.number().optional(),
-=======
     timestamp: z.coerce.number().int().optional(),
->>>>>>> 65f18d12
   }),
 });
 
@@ -60,11 +56,7 @@
       data,
       title,
       tag,
-<<<<<<< HEAD
-      reqCreatedAt,
-=======
       timestamp,
->>>>>>> 65f18d12
     } = payload;
 
     // Cache check
@@ -190,11 +182,7 @@
         subdivision2,
         city,
         tag,
-<<<<<<< HEAD
-	createdAt,
-=======
         createdAt,
->>>>>>> 65f18d12
       });
     }
 
