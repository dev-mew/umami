--- conflicted
+++ resolved
@@ -8,12 +8,8 @@
 export function useFormat() {
   const { formatMessage, labels } = useMessages();
   const { locale } = useLocale();
-<<<<<<< HEAD
-  const countryNames = useCountryNames(locale);
-  const languageNames = useLanguageNames(locale);
-=======
   const { countryNames } = useCountryNames(locale);
->>>>>>> 6880ec85
+  const { languageNames } = useLanguageNames(locale);
 
   const formatOS = (value: string): string => {
     return OS_NAMES[value] || value;
