--- conflicted
+++ resolved
@@ -1,21 +1,12 @@
+import * as yup from 'yup';
 import { canViewTeam } from 'lib/auth';
-<<<<<<< HEAD
-import { useAuth } from 'lib/middleware';
+import { useAuth, useValidate } from 'lib/middleware';
 import { NextApiRequestQueryBody, SearchFilter } from 'lib/types';
 import { NextApiResponse } from 'next';
 import { methodNotAllowed, ok, unauthorized } from 'next-basics';
 import { getUsersByTeamId } from 'queries';
 
 export interface TeamUserRequestQuery extends SearchFilter {
-=======
-import { useAuth, useValidate } from 'lib/middleware';
-import { NextApiRequestQueryBody, SearchFilter, TeamSearchFilterType } from 'lib/types';
-import { NextApiResponse } from 'next';
-import { methodNotAllowed, ok, unauthorized } from 'next-basics';
-import { getUsersByTeamId } from 'queries';
-import * as yup from 'yup';
-export interface TeamUserRequestQuery extends SearchFilter<TeamSearchFilterType> {
->>>>>>> 8e8bf41e
   id: string;
 }
 
